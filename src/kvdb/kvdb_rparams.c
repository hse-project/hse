--- conflicted
+++ resolved
@@ -404,19 +404,7 @@
                 p,
                 writable);
         } else {
-<<<<<<< HEAD
-            CFG_STR(
-                mp_name,
-                param_name,
-                (void *)p + offset,
-                kvdb_rp_table[i].pi_type.param_size,
-                (void *)&kvdb_rp_dt_defaults + offset,
-                NULL,
-                p,
-                writable);
-=======
             return merr(ev(EINVAL));
->>>>>>> e3faf964
         }
     }
 
